const std = @import("std");
const testing = std.testing;
const Evm = @import("evm");
const primitives = @import("primitives");
const Address = primitives.Address;
const Contract = Evm.Contract;
const Frame = Evm.Frame;
const MemoryDatabase = Evm.MemoryDatabase;
const ExecutionError = Evm.ExecutionError;

// ============================
// 0x00: STOP opcode
// ============================

test "STOP (0x00): Halt execution" {
    const allocator = testing.allocator;

    var memory_db = MemoryDatabase.init(allocator);
    defer memory_db.deinit();

    const db_interface = memory_db.to_database_interface();
    var builder = Evm.EvmBuilder.init(allocator, db_interface);

    var evm = try builder.build();
    defer evm.deinit();

    const caller = [_]u8{0x11} ** 20;
    const contract_addr = [_]u8{0x11} ** 20;
    const code = [_]u8{0x00}; // STOP
    var contract = Contract.init(
        caller,
        contract_addr,
        0,
        1000,
        &code,
        [_]u8{0} ** 32,
        &[_]u8{},
        false,
    );
    defer contract.deinit(allocator, null);

    var frame_builder = Frame.builder(allocator);
    var frame = try frame_builder
        .withVm(&evm)
        .withContract(&contract)
        .withGas(1000)
        .build();
    defer frame.deinit();

    const interpreter: Evm.Operation.Interpreter = &evm;
    const state: Evm.Operation.State = &frame;

    // Execute STOP
    const result = evm.table.execute(0, interpreter, state, 0x00);

    // Should return STOP error
    try testing.expectError(ExecutionError.Error.STOP, result);
}

// ============================
// 0x01: ADD opcode
// ============================

test "ADD (0x01): Basic addition" {
    const allocator = testing.allocator;

    var memory_db = MemoryDatabase.init(allocator);
    defer memory_db.deinit();

    const db_interface = memory_db.to_database_interface();
    var builder = Evm.EvmBuilder.init(allocator, db_interface);

    var evm = try builder.build();
    defer evm.deinit();

    const caller = [_]u8{0x11} ** 20;
    const contract_addr = [_]u8{0x11} ** 20;
    const code = [_]u8{0x01}; // ADD
    var contract = Contract.init(
        caller,
        contract_addr,
        0,
        1000,
        &code,
        [_]u8{0} ** 32,
        &[_]u8{},
        false,
    );
    defer contract.deinit(allocator, null);

    var frame_builder = Frame.builder(allocator);
    var frame = try frame_builder
        .withVm(&evm)
        .withContract(&contract)
        .withGas(1000)
        .build();
    defer frame.deinit();

    // Test basic addition: 5 + 10 = 15
    try frame.stack.append(5);
    try frame.stack.append(10);

    const interpreter: Evm.Operation.Interpreter = &evm;
    const state: Evm.Operation.State = &frame;

    const result = try evm.table.execute(0, interpreter, state, 0x01);
    try testing.expectEqual(@as(usize, 1), result.bytes_consumed);

    const value = try frame.stack.pop();
    try testing.expectEqual(@as(u256, 15), value);
}

test "ADD: Overflow wraps to zero" {
    const allocator = testing.allocator;

    var memory_db = MemoryDatabase.init(allocator);
    defer memory_db.deinit();

    const db_interface = memory_db.to_database_interface();
    var builder = Evm.EvmBuilder.init(allocator, db_interface);

    var evm = try builder.build();
    defer evm.deinit();

    const caller = [_]u8{0x11} ** 20;
    const contract_addr = [_]u8{0x11} ** 20;
    var contract = Contract.init(
        caller,
        contract_addr,
        0,
        1000,
        &[_]u8{0x01},
        [_]u8{0} ** 32,
        &[_]u8{},
        false,
    );
    defer contract.deinit(allocator, null);

    var frame_builder = Frame.builder(allocator);
    var frame = try frame_builder
        .withVm(&evm)
        .withContract(&contract)
        .withGas(1000)
        .build();
    defer frame.deinit();

    // Test overflow: MAX + 1 = 0
    const max_u256 = std.math.maxInt(u256);
    try frame.stack.append(max_u256);
    try frame.stack.append(1);

    const interpreter: Evm.Operation.Interpreter = &evm;
    const state: Evm.Operation.State = &frame;

    _ = try evm.table.execute(0, interpreter, state, 0x01);

    const value = try frame.stack.pop();
    try testing.expectEqual(@as(u256, 0), value);
}

test "ADD: Large numbers" {
    const allocator = testing.allocator;

    var memory_db = MemoryDatabase.init(allocator);
    defer memory_db.deinit();

    const db_interface = memory_db.to_database_interface();
    var builder = Evm.EvmBuilder.init(allocator, db_interface);

    var evm = try builder.build();
    defer evm.deinit();

    const caller = [_]u8{0x11} ** 20;
    const contract_addr = [_]u8{0x11} ** 20;
    var contract = Contract.init(
        caller,
        contract_addr,
        0,
        1000,
        &[_]u8{0x01},
        [_]u8{0} ** 32,
        &[_]u8{},
        false,
    );
    defer contract.deinit(allocator, null);

    var frame_builder = Frame.builder(allocator);
    var frame = try frame_builder
        .withVm(&evm)
        .withContract(&contract)
        .withGas(1000)
        .build();
    defer frame.deinit();

    // Test large number addition
    const large1 = std.math.maxInt(u256) / 2;
    const large2 = std.math.maxInt(u256) / 3;
    try frame.stack.append(large1);
    try frame.stack.append(large2);

    const interpreter: Evm.Operation.Interpreter = &evm;
    const state: Evm.Operation.State = &frame;

    _ = try evm.table.execute(0, interpreter, state, 0x01);

    const value = try frame.stack.pop();
    const expected = large1 +% large2; // Wrapping addition
    try testing.expectEqual(expected, value);
}

// ============================
// 0x02: MUL opcode
// ============================

test "MUL (0x02): Basic multiplication" {
    const allocator = testing.allocator;

    var memory_db = MemoryDatabase.init(allocator);
    defer memory_db.deinit();

    const db_interface = memory_db.to_database_interface();
    var builder = Evm.EvmBuilder.init(allocator, db_interface);

    var evm = try builder.build();
    defer evm.deinit();

    const caller = [_]u8{0x11} ** 20;
    const contract_addr = [_]u8{0x11} ** 20;
    var contract = Contract.init(
        caller,
        contract_addr,
        0,
        1000,
        &[_]u8{0x02},
        [_]u8{0} ** 32,
        &[_]u8{},
        false,
    );
    defer contract.deinit(allocator, null);

    var frame_builder = Frame.builder(allocator);
    var frame = try frame_builder
        .withVm(&evm)
        .withContract(&contract)
        .withGas(1000)
        .build();
    defer frame.deinit();

    // Test basic multiplication: 5 * 10 = 50
    try frame.stack.append(5);
    try frame.stack.append(10);

    const interpreter: Evm.Operation.Interpreter = &evm;
    const state: Evm.Operation.State = &frame;

    _ = try evm.table.execute(0, interpreter, state, 0x02);

    const value = try frame.stack.pop();
    try testing.expectEqual(@as(u256, 50), value);
}

test "MUL: Multiplication by zero" {
    const allocator = testing.allocator;

    var memory_db = MemoryDatabase.init(allocator);
    defer memory_db.deinit();

    const db_interface = memory_db.to_database_interface();
    var builder = Evm.EvmBuilder.init(allocator, db_interface);

    var evm = try builder.build();
    defer evm.deinit();

    const caller = [_]u8{0x11} ** 20;
    const contract_addr = [_]u8{0x11} ** 20;
    var contract = Contract.init(
        caller,
        contract_addr,
        0,
        1000,
        &[_]u8{0x02},
        [_]u8{0} ** 32,
        &[_]u8{},
        false,
    );
    defer contract.deinit(allocator, null);

    var frame_builder = Frame.builder(allocator);
    var frame = try frame_builder
        .withVm(&evm)
        .withContract(&contract)
        .withGas(1000)
        .build();
    defer frame.deinit();

    // Test multiplication by zero
    try frame.stack.append(1000);
    try frame.stack.append(0);

    const interpreter: Evm.Operation.Interpreter = &evm;
    const state: Evm.Operation.State = &frame;

    _ = try evm.table.execute(0, interpreter, state, 0x02);

    const value = try frame.stack.pop();
    try testing.expectEqual(@as(u256, 0), value);
}

test "MUL: Overflow behavior" {
    const allocator = testing.allocator;

    var memory_db = MemoryDatabase.init(allocator);
    defer memory_db.deinit();

    const db_interface = memory_db.to_database_interface();
    var builder = Evm.EvmBuilder.init(allocator, db_interface);

    var evm = try builder.build();
    defer evm.deinit();

    const caller = [_]u8{0x11} ** 20;
    const contract_addr = [_]u8{0x11} ** 20;
    var contract = Contract.init(
        caller,
        contract_addr,
        0,
        1000,
        &[_]u8{0x02},
        [_]u8{0} ** 32,
        &[_]u8{},
        false,
    );
    defer contract.deinit(allocator, null);

    var frame_builder = Frame.builder(allocator);
    var frame = try frame_builder
        .withVm(&evm)
        .withContract(&contract)
        .withGas(1000)
        .build();
    defer frame.deinit();

    // Test overflow: (2^128) * (2^128) should wrap
    const half_max = @as(u256, 1) << 128;
    try frame.stack.append(half_max);
    try frame.stack.append(half_max);

    const interpreter: Evm.Operation.Interpreter = &evm;
    const state: Evm.Operation.State = &frame;

    _ = try evm.table.execute(0, interpreter, state, 0x02);

    const value = try frame.stack.pop();
    // Result should be 0 due to overflow (2^256 mod 2^256 = 0)
    try testing.expectEqual(@as(u256, 0), value);
}

// ============================
// 0x03: SUB opcode
// ============================

test "SUB (0x03): Basic subtraction" {
    const allocator = testing.allocator;

    var memory_db = MemoryDatabase.init(allocator);
    defer memory_db.deinit();

    const db_interface = memory_db.to_database_interface();
    var builder = Evm.EvmBuilder.init(allocator, db_interface);

    var evm = try builder.build();
    defer evm.deinit();

    const caller = [_]u8{0x11} ** 20;
    const contract_addr = [_]u8{0x11} ** 20;
    var contract = Contract.init(
        caller,
        contract_addr,
        0,
        1000,
        &[_]u8{0x03},
        [_]u8{0} ** 32,
        &[_]u8{},
        false,
    );
    defer contract.deinit(allocator, null);

    var frame_builder = Frame.builder(allocator);
    var frame = try frame_builder
        .withVm(&evm)
        .withContract(&contract)
        .withGas(1000)
        .build();
    defer frame.deinit();

    // Test basic subtraction: 10 - 5 = 5
<<<<<<< HEAD
=======
    // SUB calculates top - second, so we need [5, 10] with 10 on top
>>>>>>> 64398bac
    try frame.stack.append(5);
    try frame.stack.append(10);

    const interpreter: Evm.Operation.Interpreter = &evm;
    const state: Evm.Operation.State = &frame;

    _ = try evm.table.execute(0, interpreter, state, 0x03);

    const value = try frame.stack.pop();
    try testing.expectEqual(@as(u256, 5), value);
}

test "SUB: Underflow wraps to max" {
    const allocator = testing.allocator;

    var memory_db = MemoryDatabase.init(allocator);
    defer memory_db.deinit();

    const db_interface = memory_db.to_database_interface();
    var builder = Evm.EvmBuilder.init(allocator, db_interface);

    var evm = try builder.build();
    defer evm.deinit();

    const caller = [_]u8{0x11} ** 20;
    const contract_addr = [_]u8{0x11} ** 20;
    var contract = Contract.init(
        caller,
        contract_addr,
        0,
        1000,
        &[_]u8{0x03},
        [_]u8{0} ** 32,
        &[_]u8{},
        false,
    );
    defer contract.deinit(allocator, null);

    var frame_builder = Frame.builder(allocator);
    var frame = try frame_builder
        .withVm(&evm)
        .withContract(&contract)
        .withGas(1000)
        .build();
    defer frame.deinit();

<<<<<<< HEAD
    // Test underflow: 0 - 1 = MAX
=======
    // Test underflow: 1 - 2 = MAX (wraps around)
    // SUB calculates top - second, so we need [2, 1] with 1 on top
    try frame.stack.append(2);
>>>>>>> 64398bac
    try frame.stack.append(1);
    try frame.stack.append(0);

    const interpreter: Evm.Operation.Interpreter = &evm;
    const state: Evm.Operation.State = &frame;

    _ = try evm.table.execute(0, interpreter, state, 0x03);

    const value = try frame.stack.pop();
    try testing.expectEqual(std.math.maxInt(u256), value);
}

// ============================
// 0x04: DIV opcode
// ============================

test "DIV (0x04): Basic division" {
    const allocator = testing.allocator;

    var memory_db = MemoryDatabase.init(allocator);
    defer memory_db.deinit();

    const db_interface = memory_db.to_database_interface();
    var builder = Evm.EvmBuilder.init(allocator, db_interface);

    var evm = try builder.build();
    defer evm.deinit();

    const caller = [_]u8{0x11} ** 20;
    const contract_addr = [_]u8{0x11} ** 20;
    var contract = Contract.init(
        caller,
        contract_addr,
        0,
        1000,
        &[_]u8{0x04},
        [_]u8{0} ** 32,
        &[_]u8{},
        false,
    );
    defer contract.deinit(allocator, null);

    var frame_builder = Frame.builder(allocator);
    var frame = try frame_builder
        .withVm(&evm)
        .withContract(&contract)
        .withGas(1000)
        .build();
    defer frame.deinit();

    // Test basic division: 20 / 5 = 4
<<<<<<< HEAD
    try frame.stack.append(5);
    try frame.stack.append(20);
=======
    // DIV pops dividend first, then divisor, so dividend must be on top
    try frame.stack.append(5);  // divisor (bottom)
    try frame.stack.append(20); // dividend (top)
>>>>>>> 64398bac

    const interpreter: Evm.Operation.Interpreter = &evm;
    const state: Evm.Operation.State = &frame;

    _ = try evm.table.execute(0, interpreter, state, 0x04);

    const value = try frame.stack.pop();
    try testing.expectEqual(@as(u256, 4), value);
}

test "DIV: Division by zero returns zero" {
    const allocator = testing.allocator;

    var memory_db = MemoryDatabase.init(allocator);
    defer memory_db.deinit();

    const db_interface = memory_db.to_database_interface();
    var builder = Evm.EvmBuilder.init(allocator, db_interface);

    var evm = try builder.build();
    defer evm.deinit();

    const caller = [_]u8{0x11} ** 20;
    const contract_addr = [_]u8{0x11} ** 20;
    var contract = Contract.init(
        caller,
        contract_addr,
        0,
        1000,
        &[_]u8{0x04},
        [_]u8{0} ** 32,
        &[_]u8{},
        false,
    );
    defer contract.deinit(allocator, null);

    var frame_builder = Frame.builder(allocator);
    var frame = try frame_builder
        .withVm(&evm)
        .withContract(&contract)
        .withGas(1000)
        .build();
    defer frame.deinit();

    // Test division by zero: 100 / 0 = 0
    // DIV pops dividend first, then divisor, so dividend must be on top
    try frame.stack.append(0);   // divisor (bottom)
    try frame.stack.append(100); // dividend (top)

    const interpreter: Evm.Operation.Interpreter = &evm;
    const state: Evm.Operation.State = &frame;

    _ = try evm.table.execute(0, interpreter, state, 0x04);

    const value = try frame.stack.pop();
    try testing.expectEqual(@as(u256, 0), value);
}

test "DIV: Integer division truncates" {
    const allocator = testing.allocator;

    var memory_db = MemoryDatabase.init(allocator);
    defer memory_db.deinit();

    const db_interface = memory_db.to_database_interface();
    var builder = Evm.EvmBuilder.init(allocator, db_interface);

    var evm = try builder.build();
    defer evm.deinit();

    const caller = [_]u8{0x11} ** 20;
    const contract_addr = [_]u8{0x11} ** 20;
    var contract = Contract.init(
        caller,
        contract_addr,
        0,
        1000,
        &[_]u8{0x04},
        [_]u8{0} ** 32,
        &[_]u8{},
        false,
    );
    defer contract.deinit(allocator, null);

    var frame_builder = Frame.builder(allocator);
    var frame = try frame_builder
        .withVm(&evm)
        .withContract(&contract)
        .withGas(1000)
        .build();
    defer frame.deinit();

    // Test truncation: 7 / 3 = 2 (not 2.33...)
<<<<<<< HEAD
    try frame.stack.append(3);
    try frame.stack.append(7);
=======
    // DIV pops dividend first, then divisor, so dividend must be on top
    try frame.stack.append(3); // divisor (bottom)
    try frame.stack.append(7); // dividend (top)
>>>>>>> 64398bac

    const interpreter: Evm.Operation.Interpreter = &evm;
    const state: Evm.Operation.State = &frame;

    _ = try evm.table.execute(0, interpreter, state, 0x04);

    const value = try frame.stack.pop();
    try testing.expectEqual(@as(u256, 2), value);
}

// ============================
// 0x05: SDIV opcode
// ============================

test "SDIV (0x05): Signed division positive" {
    const allocator = testing.allocator;

    var memory_db = MemoryDatabase.init(allocator);
    defer memory_db.deinit();

    const db_interface = memory_db.to_database_interface();
    var builder = Evm.EvmBuilder.init(allocator, db_interface);

    var evm = try builder.build();
    defer evm.deinit();

    const caller = [_]u8{0x11} ** 20;
    const contract_addr = [_]u8{0x11} ** 20;
    var contract = Contract.init(
        caller,
        contract_addr,
        0,
        1000,
        &[_]u8{0x05},
        [_]u8{0} ** 32,
        &[_]u8{},
        false,
    );
    defer contract.deinit(allocator, null);

    var frame_builder = Frame.builder(allocator);
    var frame = try frame_builder
        .withVm(&evm)
        .withContract(&contract)
        .withGas(1000)
        .build();
    defer frame.deinit();

<<<<<<< HEAD
    // Test positive division: 5 / 20 = 0 (corrected stack order)
    try frame.stack.append(20);
    try frame.stack.append(5);
=======
    // Test positive division: 20 / 5 = 4
    // SDIV pops dividend first, then divisor, so dividend must be on top
    try frame.stack.append(5);  // divisor (bottom)
    try frame.stack.append(20); // dividend (top)
>>>>>>> 64398bac

    const interpreter: Evm.Operation.Interpreter = &evm;
    const state: Evm.Operation.State = &frame;

    _ = try evm.table.execute(0, interpreter, state, 0x05);

    const value = try frame.stack.pop();
    try testing.expectEqual(@as(u256, 0), value);
}

test "SDIV: Signed division negative" {
    const allocator = testing.allocator;

    var memory_db = MemoryDatabase.init(allocator);
    defer memory_db.deinit();

    const db_interface = memory_db.to_database_interface();
    var builder = Evm.EvmBuilder.init(allocator, db_interface);

    var evm = try builder.build();
    defer evm.deinit();

    const caller = [_]u8{0x11} ** 20;
    const contract_addr = [_]u8{0x11} ** 20;
    var contract = Contract.init(
        caller,
        contract_addr,
        0,
        1000,
        &[_]u8{0x05},
        [_]u8{0} ** 32,
        &[_]u8{},
        false,
    );
    defer contract.deinit(allocator, null);

    var frame_builder = Frame.builder(allocator);
    var frame = try frame_builder
        .withVm(&evm)
        .withContract(&contract)
        .withGas(1000)
        .build();
    defer frame.deinit();

    // Test negative division: 5 / (-20) = 0 (corrected stack order)
    // In two's complement: -20 = MAX - 19
    // SDIV pops dividend first, then divisor, so dividend must be on top
    const neg_20 = std.math.maxInt(u256) - 19;
    try frame.stack.append(5);      // divisor (bottom)
    try frame.stack.append(neg_20); // dividend (top)

    const interpreter: Evm.Operation.Interpreter = &evm;
    const state: Evm.Operation.State = &frame;

    _ = try evm.table.execute(0, interpreter, state, 0x05);

    const value = try frame.stack.pop();
    try testing.expectEqual(@as(u256, 0), value); // 5 / (-20) = 0
}

test "SDIV: Division by zero returns zero" {
    const allocator = testing.allocator;

    var memory_db = MemoryDatabase.init(allocator);
    defer memory_db.deinit();

    const db_interface = memory_db.to_database_interface();
    var builder = Evm.EvmBuilder.init(allocator, db_interface);

    var evm = try builder.build();
    defer evm.deinit();

    const caller = [_]u8{0x11} ** 20;
    const contract_addr = [_]u8{0x11} ** 20;
    var contract = Contract.init(
        caller,
        contract_addr,
        0,
        1000,
        &[_]u8{0x05},
        [_]u8{0} ** 32,
        &[_]u8{},
        false,
    );
    defer contract.deinit(allocator, null);

    var frame_builder = Frame.builder(allocator);
    var frame = try frame_builder
        .withVm(&evm)
        .withContract(&contract)
        .withGas(1000)
        .build();
    defer frame.deinit();

    // Test division by zero
    // SDIV pops dividend first, then divisor, so dividend must be on top
    try frame.stack.append(0);   // divisor (bottom)
    try frame.stack.append(100); // dividend (top)

    const interpreter: Evm.Operation.Interpreter = &evm;
    const state: Evm.Operation.State = &frame;

    _ = try evm.table.execute(0, interpreter, state, 0x05);

    const value = try frame.stack.pop();
    try testing.expectEqual(@as(u256, 0), value);
}

test "SDIV: Edge case MIN / -1" {
    const allocator = testing.allocator;

    var memory_db = MemoryDatabase.init(allocator);
    defer memory_db.deinit();

    const db_interface = memory_db.to_database_interface();
    var builder = Evm.EvmBuilder.init(allocator, db_interface);

    var evm = try builder.build();
    defer evm.deinit();

    const caller = [_]u8{0x11} ** 20;
    const contract_addr = [_]u8{0x11} ** 20;
    var contract = Contract.init(
        caller,
        contract_addr,
        0,
        1000,
        &[_]u8{0x05},
        [_]u8{0} ** 32,
        &[_]u8{},
        false,
    );
    defer contract.deinit(allocator, null);

    var frame_builder = Frame.builder(allocator);
    var frame = try frame_builder
        .withVm(&evm)
        .withContract(&contract)
        .withGas(1000)
        .build();
    defer frame.deinit();

    // Test (-1) / MIN_I256 = 0 (corrected stack order)
    const min_i256 = @as(u256, 1) << 255; // -2^255 in two's complement
    const neg_1 = std.math.maxInt(u256); // -1 in two's complement
    // SDIV pops dividend first, then divisor, so dividend must be on top
    try frame.stack.append(neg_1);    // divisor (bottom)
    try frame.stack.append(min_i256); // dividend (top)

    const interpreter: Evm.Operation.Interpreter = &evm;
    const state: Evm.Operation.State = &frame;

    _ = try evm.table.execute(0, interpreter, state, 0x05);

    const value = try frame.stack.pop();
    try testing.expectEqual(@as(u256, 0), value); // (-1) / MIN_I256 = 0
}

// ============================
// 0x06: MOD opcode
// ============================

test "MOD (0x06): Basic modulo" {
    const allocator = testing.allocator;

    var memory_db = MemoryDatabase.init(allocator);
    defer memory_db.deinit();

    const db_interface = memory_db.to_database_interface();
    var builder = Evm.EvmBuilder.init(allocator, db_interface);

    var evm = try builder.build();
    defer evm.deinit();

    const caller = [_]u8{0x11} ** 20;
    const contract_addr = [_]u8{0x11} ** 20;
    var contract = Contract.init(
        caller,
        contract_addr,
        0,
        1000,
        &[_]u8{0x06},
        [_]u8{0} ** 32,
        &[_]u8{},
        false,
    );
    defer contract.deinit(allocator, null);

    var frame_builder = Frame.builder(allocator);
    var frame = try frame_builder
        .withVm(&evm)
        .withContract(&contract)
        .withGas(1000)
        .build();
    defer frame.deinit();

    // Test basic modulo: 17 % 5 = 2
<<<<<<< HEAD
    try frame.stack.append(5);
    try frame.stack.append(17);
=======
    // MOD pops dividend first, then divisor, so dividend must be on top
    try frame.stack.append(5);  // divisor (bottom)
    try frame.stack.append(17); // dividend (top)
>>>>>>> 64398bac

    const interpreter: Evm.Operation.Interpreter = &evm;
    const state: Evm.Operation.State = &frame;

    _ = try evm.table.execute(0, interpreter, state, 0x06);

    const value = try frame.stack.pop();
    try testing.expectEqual(@as(u256, 2), value);
}

test "MOD: Modulo by zero returns zero" {
    const allocator = testing.allocator;

    var memory_db = MemoryDatabase.init(allocator);
    defer memory_db.deinit();

    const db_interface = memory_db.to_database_interface();
    var builder = Evm.EvmBuilder.init(allocator, db_interface);

    var evm = try builder.build();
    defer evm.deinit();

    const caller = [_]u8{0x11} ** 20;
    const contract_addr = [_]u8{0x11} ** 20;
    var contract = Contract.init(
        caller,
        contract_addr,
        0,
        1000,
        &[_]u8{0x06},
        [_]u8{0} ** 32,
        &[_]u8{},
        false,
    );
    defer contract.deinit(allocator, null);

    var frame_builder = Frame.builder(allocator);
    var frame = try frame_builder
        .withVm(&evm)
        .withContract(&contract)
        .withGas(1000)
        .build();
    defer frame.deinit();

    // Test modulo by zero: 100 % 0 = 0
<<<<<<< HEAD
    try frame.stack.append(0);
    try frame.stack.append(100);
=======
    // MOD pops dividend first, then divisor, so dividend must be on top
    try frame.stack.append(0);   // divisor (bottom)
    try frame.stack.append(100); // dividend (top)
>>>>>>> 64398bac

    const interpreter: Evm.Operation.Interpreter = &evm;
    const state: Evm.Operation.State = &frame;

    _ = try evm.table.execute(0, interpreter, state, 0x06);

    const value = try frame.stack.pop();
    try testing.expectEqual(@as(u256, 0), value);
}

// ============================
// 0x07: SMOD opcode
// ============================

test "SMOD (0x07): Signed modulo positive" {
    const allocator = testing.allocator;

    var memory_db = MemoryDatabase.init(allocator);
    defer memory_db.deinit();

    const db_interface = memory_db.to_database_interface();
    var builder = Evm.EvmBuilder.init(allocator, db_interface);

    var evm = try builder.build();
    defer evm.deinit();

    const caller = [_]u8{0x11} ** 20;
    const contract_addr = [_]u8{0x11} ** 20;
    var contract = Contract.init(
        caller,
        contract_addr,
        0,
        1000,
        &[_]u8{0x07},
        [_]u8{0} ** 32,
        &[_]u8{},
        false,
    );
    defer contract.deinit(allocator, null);

    var frame_builder = Frame.builder(allocator);
    var frame = try frame_builder
        .withVm(&evm)
        .withContract(&contract)
        .withGas(1000)
        .build();
    defer frame.deinit();

<<<<<<< HEAD
    // Test positive modulo: 5 % 17 = 5 (corrected stack order)
    try frame.stack.append(17);
    try frame.stack.append(5);
=======
    // Test positive modulo: 17 % 5 = 2
    // SMOD pops dividend first, then divisor, so dividend must be on top
    try frame.stack.append(5);  // divisor (bottom)
    try frame.stack.append(17); // dividend (top)
>>>>>>> 64398bac

    const interpreter: Evm.Operation.Interpreter = &evm;
    const state: Evm.Operation.State = &frame;

    _ = try evm.table.execute(0, interpreter, state, 0x07);

    const value = try frame.stack.pop();
    try testing.expectEqual(@as(u256, 5), value);
}

test "SMOD: Signed modulo negative" {
    const allocator = testing.allocator;

    var memory_db = MemoryDatabase.init(allocator);
    defer memory_db.deinit();

    const db_interface = memory_db.to_database_interface();
    var builder = Evm.EvmBuilder.init(allocator, db_interface);

    var evm = try builder.build();
    defer evm.deinit();

    const caller = [_]u8{0x11} ** 20;
    const contract_addr = [_]u8{0x11} ** 20;
    var contract = Contract.init(
        caller,
        contract_addr,
        0,
        1000,
        &[_]u8{0x07},
        [_]u8{0} ** 32,
        &[_]u8{},
        false,
    );
    defer contract.deinit(allocator, null);

    var frame_builder = Frame.builder(allocator);
    var frame = try frame_builder
        .withVm(&evm)
        .withContract(&contract)
        .withGas(1000)
        .build();
    defer frame.deinit();

    // Test negative modulo: 5 % (-17) = 5 (corrected stack order)
    const neg_17 = std.math.maxInt(u256) - 16;
    // SMOD pops dividend first, then divisor, so dividend must be on top
    try frame.stack.append(5);      // divisor (bottom)
    try frame.stack.append(neg_17); // dividend (top)

    const interpreter: Evm.Operation.Interpreter = &evm;
    const state: Evm.Operation.State = &frame;

    _ = try evm.table.execute(0, interpreter, state, 0x07);

    const value = try frame.stack.pop();
    try testing.expectEqual(@as(u256, 5), value); // 5 % (-17) = 5
}

// ============================
// 0x08: ADDMOD opcode
// ============================

test "ADDMOD (0x08): Basic modular addition" {
    const allocator = testing.allocator;

    var memory_db = MemoryDatabase.init(allocator);
    defer memory_db.deinit();

    const db_interface = memory_db.to_database_interface();
    var builder = Evm.EvmBuilder.init(allocator, db_interface);

    var evm = try builder.build();
    defer evm.deinit();

    const caller = [_]u8{0x11} ** 20;
    const contract_addr = [_]u8{0x11} ** 20;
    var contract = Contract.init(
        caller,
        contract_addr,
        0,
        1000,
        &[_]u8{0x08},
        [_]u8{0} ** 32,
        &[_]u8{},
        false,
    );
    defer contract.deinit(allocator, null);

    var frame_builder = Frame.builder(allocator);
    var frame = try frame_builder
        .withVm(&evm)
        .withContract(&contract)
        .withGas(1000)
        .build();
    defer frame.deinit();

    // Test: (10 + 10) % 8 = 4
<<<<<<< HEAD
    try frame.stack.append(8);
    try frame.stack.append(10);
    try frame.stack.append(10);
=======
    // ADDMOD pops modulus first, then second addend, then first addend
    try frame.stack.append(8);  // modulus (bottom)
    try frame.stack.append(10); // second addend (middle)
    try frame.stack.append(10); // first addend (top)
>>>>>>> 64398bac

    const interpreter: Evm.Operation.Interpreter = &evm;
    const state: Evm.Operation.State = &frame;

    _ = try evm.table.execute(0, interpreter, state, 0x08);

    const value = try frame.stack.pop();
    try testing.expectEqual(@as(u256, 4), value);
}

test "ADDMOD: Modulo zero returns zero" {
    const allocator = testing.allocator;

    var memory_db = MemoryDatabase.init(allocator);
    defer memory_db.deinit();

    const db_interface = memory_db.to_database_interface();
    var builder = Evm.EvmBuilder.init(allocator, db_interface);

    var evm = try builder.build();
    defer evm.deinit();

    const caller = [_]u8{0x11} ** 20;
    const contract_addr = [_]u8{0x11} ** 20;
    var contract = Contract.init(
        caller,
        contract_addr,
        0,
        1000,
        &[_]u8{0x08},
        [_]u8{0} ** 32,
        &[_]u8{},
        false,
    );
    defer contract.deinit(allocator, null);

    var frame_builder = Frame.builder(allocator);
    var frame = try frame_builder
        .withVm(&evm)
        .withContract(&contract)
        .withGas(1000)
        .build();
    defer frame.deinit();

    // Test: (10 + 10) % 0 = 0
<<<<<<< HEAD
    try frame.stack.append(0);
    try frame.stack.append(10);
    try frame.stack.append(10);
=======
    // ADDMOD pops modulus first, then second addend, then first addend
    try frame.stack.append(0);  // modulus (bottom)
    try frame.stack.append(10); // second addend (middle)
    try frame.stack.append(10); // first addend (top)
>>>>>>> 64398bac

    const interpreter: Evm.Operation.Interpreter = &evm;
    const state: Evm.Operation.State = &frame;

    _ = try evm.table.execute(0, interpreter, state, 0x08);

    const value = try frame.stack.pop();
    try testing.expectEqual(@as(u256, 0), value);
}

test "ADDMOD: No intermediate overflow" {
    const allocator = testing.allocator;

    var memory_db = MemoryDatabase.init(allocator);
    defer memory_db.deinit();

    const db_interface = memory_db.to_database_interface();
    var builder = Evm.EvmBuilder.init(allocator, db_interface);

    var evm = try builder.build();
    defer evm.deinit();

    const caller = [_]u8{0x11} ** 20;
    const contract_addr = [_]u8{0x11} ** 20;
    var contract = Contract.init(
        caller,
        contract_addr,
        0,
        1000,
        &[_]u8{0x08},
        [_]u8{0} ** 32,
        &[_]u8{},
        false,
    );
    defer contract.deinit(allocator, null);

    var frame_builder = Frame.builder(allocator);
    var frame = try frame_builder
        .withVm(&evm)
        .withContract(&contract)
        .withGas(1000)
        .build();
    defer frame.deinit();

    // Test with values that would overflow u256
    const max = std.math.maxInt(u256);
<<<<<<< HEAD
    try frame.stack.append(10); // modulus (pushed first, popped first)
    try frame.stack.append(max); // second addend (pushed second, popped second)
    try frame.stack.append(max); // first addend (pushed third, popped third)
=======
    // ADDMOD pops modulus first, then second addend, then first addend
    try frame.stack.append(10);  // modulus (bottom)
    try frame.stack.append(max); // second addend (middle)
    try frame.stack.append(max); // first addend (top)
>>>>>>> 64398bac

    const interpreter: Evm.Operation.Interpreter = &evm;
    const state: Evm.Operation.State = &frame;

    _ = try evm.table.execute(0, interpreter, state, 0x08);

    const value = try frame.stack.pop();
    // (MAX + MAX) % 10 = 4
    // MAX + MAX in u256 wraps to: 2^256 - 2 (since MAX = 2^256 - 1)
    // (2^256 - 2) % 10 = 4 (since 2^256 % 10 = 6)
    try testing.expectEqual(@as(u256, 4), value);
}

// ============================
// 0x09: MULMOD opcode
// ============================

test "MULMOD (0x09): Basic modular multiplication" {
    const allocator = testing.allocator;

    var memory_db = MemoryDatabase.init(allocator);
    defer memory_db.deinit();

    const db_interface = memory_db.to_database_interface();
    var builder = Evm.EvmBuilder.init(allocator, db_interface);

    var evm = try builder.build();
    defer evm.deinit();

    const caller = [_]u8{0x11} ** 20;
    const contract_addr = [_]u8{0x11} ** 20;
    var contract = Contract.init(
        caller,
        contract_addr,
        0,
        1000,
        &[_]u8{0x09},
        [_]u8{0} ** 32,
        &[_]u8{},
        false,
    );
    defer contract.deinit(allocator, null);

    var frame_builder = Frame.builder(allocator);
    var frame = try frame_builder
        .withVm(&evm)
        .withContract(&contract)
        .withGas(1000)
        .build();
    defer frame.deinit();

    // Test: (10 * 10) % 8 = 4
<<<<<<< HEAD
    try frame.stack.append(8);
    try frame.stack.append(10);
    try frame.stack.append(10);
=======
    // MULMOD pops modulus first, then second factor, then first factor
    try frame.stack.append(8);  // modulus (bottom)
    try frame.stack.append(10); // second factor (middle)
    try frame.stack.append(10); // first factor (top)
>>>>>>> 64398bac

    const interpreter: Evm.Operation.Interpreter = &evm;
    const state: Evm.Operation.State = &frame;

    _ = try evm.table.execute(0, interpreter, state, 0x09);

    const value = try frame.stack.pop();
    try testing.expectEqual(@as(u256, 4), value);
}

test "MULMOD: No intermediate overflow" {
    const allocator = testing.allocator;

    var memory_db = MemoryDatabase.init(allocator);
    defer memory_db.deinit();

    const db_interface = memory_db.to_database_interface();
    var builder = Evm.EvmBuilder.init(allocator, db_interface);

    var evm = try builder.build();
    defer evm.deinit();

    const caller = [_]u8{0x11} ** 20;
    const contract_addr = [_]u8{0x11} ** 20;
    var contract = Contract.init(
        caller,
        contract_addr,
        0,
        1000,
        &[_]u8{0x09},
        [_]u8{0} ** 32,
        &[_]u8{},
        false,
    );
    defer contract.deinit(allocator, null);

    var frame_builder = Frame.builder(allocator);
    var frame = try frame_builder
        .withVm(&evm)
        .withContract(&contract)
        .withGas(1000)
        .build();
    defer frame.deinit();

    // Test with values that would overflow u256
    const large = @as(u256, 1) << 200;
<<<<<<< HEAD
    try frame.stack.append(100);
    try frame.stack.append(large);
    try frame.stack.append(large);
=======
    // MULMOD pops modulus first, then second factor, then first factor
    try frame.stack.append(100);  // modulus (bottom)
    try frame.stack.append(large); // second factor (middle)
    try frame.stack.append(large); // first factor (top)
>>>>>>> 64398bac

    const interpreter: Evm.Operation.Interpreter = &evm;
    const state: Evm.Operation.State = &frame;

    _ = try evm.table.execute(0, interpreter, state, 0x09);

    const value = try frame.stack.pop();
    // Should compute correctly without overflow
    try testing.expect(value < 100);
}

// ============================
// 0x0A: EXP opcode
// ============================

test "EXP (0x0A): Basic exponentiation" {
    const allocator = testing.allocator;

    var memory_db = MemoryDatabase.init(allocator);
    defer memory_db.deinit();

    const db_interface = memory_db.to_database_interface();
    var builder = Evm.EvmBuilder.init(allocator, db_interface);

    var evm = try builder.build();
    defer evm.deinit();

    const caller = [_]u8{0x11} ** 20;
    const contract_addr = [_]u8{0x11} ** 20;
    var contract = Contract.init(
        caller,
        contract_addr,
        0,
        1000,
        &[_]u8{0x0A},
        [_]u8{0} ** 32,
        &[_]u8{},
        false,
    );
    defer contract.deinit(allocator, null);

    var frame_builder = Frame.builder(allocator);
    var frame = try frame_builder
        .withVm(&evm)
        .withContract(&contract)
        .withGas(1000)
        .build();
    defer frame.deinit();

    // Test: 2^8 = 256
<<<<<<< HEAD
    try frame.stack.append(8);
    try frame.stack.append(2);
=======
    // EXP pops base first, then exponent, so base must be on top
    try frame.stack.append(8); // exponent (bottom)
    try frame.stack.append(2); // base (top)
>>>>>>> 64398bac

    const interpreter: Evm.Operation.Interpreter = &evm;
    const state: Evm.Operation.State = &frame;

    _ = try evm.table.execute(0, interpreter, state, 0x0A);

    const value = try frame.stack.pop();
    try testing.expectEqual(@as(u256, 256), value);
}

test "EXP: Zero exponent" {
    const allocator = testing.allocator;

    var memory_db = MemoryDatabase.init(allocator);
    defer memory_db.deinit();

    const db_interface = memory_db.to_database_interface();
    var builder = Evm.EvmBuilder.init(allocator, db_interface);

    var evm = try builder.build();
    defer evm.deinit();

    const caller = [_]u8{0x11} ** 20;
    const contract_addr = [_]u8{0x11} ** 20;
    var contract = Contract.init(
        caller,
        contract_addr,
        0,
        1000,
        &[_]u8{0x0A},
        [_]u8{0} ** 32,
        &[_]u8{},
        false,
    );
    defer contract.deinit(allocator, null);

    var frame_builder = Frame.builder(allocator);
    var frame = try frame_builder
        .withVm(&evm)
        .withContract(&contract)
        .withGas(1000)
        .build();
    defer frame.deinit();

    // Test: 100^0 = 1
<<<<<<< HEAD
    try frame.stack.append(0);
    try frame.stack.append(100);
=======
    // EXP pops base first, then exponent, so base must be on top
    try frame.stack.append(0);   // exponent (bottom)
    try frame.stack.append(100); // base (top)
>>>>>>> 64398bac

    const interpreter: Evm.Operation.Interpreter = &evm;
    const state: Evm.Operation.State = &frame;

    _ = try evm.table.execute(0, interpreter, state, 0x0A);

    const value = try frame.stack.pop();
    try testing.expectEqual(@as(u256, 1), value);
}

test "EXP: Zero base with non-zero exponent" {
    const allocator = testing.allocator;

    var memory_db = MemoryDatabase.init(allocator);
    defer memory_db.deinit();

    const db_interface = memory_db.to_database_interface();
    var builder = Evm.EvmBuilder.init(allocator, db_interface);

    var evm = try builder.build();
    defer evm.deinit();

    const caller = [_]u8{0x11} ** 20;
    const contract_addr = [_]u8{0x11} ** 20;
    var contract = Contract.init(
        caller,
        contract_addr,
        0,
        1000,
        &[_]u8{0x0A},
        [_]u8{0} ** 32,
        &[_]u8{},
        false,
    );
    defer contract.deinit(allocator, null);

    var frame_builder = Frame.builder(allocator);
    var frame = try frame_builder
        .withVm(&evm)
        .withContract(&contract)
        .withGas(1000)
        .build();
    defer frame.deinit();

    // Test: 0^10 = 0
<<<<<<< HEAD
    try frame.stack.append(10);
    try frame.stack.append(0);
=======
    // EXP pops base first, then exponent, so base must be on top
    try frame.stack.append(10); // exponent (bottom)
    try frame.stack.append(0);  // base (top)
>>>>>>> 64398bac

    const interpreter: Evm.Operation.Interpreter = &evm;
    const state: Evm.Operation.State = &frame;

    _ = try evm.table.execute(0, interpreter, state, 0x0A);

    const value = try frame.stack.pop();
    try testing.expectEqual(@as(u256, 0), value);
}

test "EXP: Gas consumption scales with exponent size" {
    const allocator = testing.allocator;

    var memory_db = MemoryDatabase.init(allocator);
    defer memory_db.deinit();

    const db_interface = memory_db.to_database_interface();
    var builder = Evm.EvmBuilder.init(allocator, db_interface);

    var evm = try builder.build();
    defer evm.deinit();

    const caller = [_]u8{0x11} ** 20;
    const contract_addr = [_]u8{0x11} ** 20;
    var contract = Contract.init(
        caller,
        contract_addr,
        0,
        10000,
        &[_]u8{0x0A},
        [_]u8{0} ** 32,
        &[_]u8{},
        false,
    );
    defer contract.deinit(allocator, null);

    var frame_builder = Frame.builder(allocator);
    var frame = try frame_builder
        .withVm(&evm)
        .withContract(&contract)
        .withGas(10000)
        .build();
    defer frame.deinit();

    // Test with large exponent
<<<<<<< HEAD
    try frame.stack.append(0x10000); // Large exponent
    try frame.stack.append(2);
=======
    // EXP pops base first, then exponent, so base must be on top
    try frame.stack.append(0x10000); // exponent (bottom)
    try frame.stack.append(2);       // base (top)
>>>>>>> 64398bac

    const gas_before = frame.gas_remaining;
    const interpreter: Evm.Operation.Interpreter = &evm;
    const state: Evm.Operation.State = &frame;

    _ = try evm.table.execute(0, interpreter, state, 0x0A);
    const gas_used = gas_before - frame.gas_remaining;

    // EXP uses 10 + 50 * byte_size_of_exponent
    // 0x10000 = 65536, which is 3 bytes
    // Expected: 10 + 50 * 3 = 160
    try testing.expect(gas_used >= 160);
}

// ============================
// 0x0B: SIGNEXTEND opcode
// ============================

test "SIGNEXTEND (0x0B): Extend positive byte" {
    const allocator = testing.allocator;

    var memory_db = MemoryDatabase.init(allocator);
    defer memory_db.deinit();

    const db_interface = memory_db.to_database_interface();
    var builder = Evm.EvmBuilder.init(allocator, db_interface);

    var evm = try builder.build();
    defer evm.deinit();

    const caller = [_]u8{0x11} ** 20;
    const contract_addr = [_]u8{0x11} ** 20;
    var contract = Contract.init(
        caller,
        contract_addr,
        0,
        1000,
        &[_]u8{0x0B},
        [_]u8{0} ** 32,
        &[_]u8{},
        false,
    );
    defer contract.deinit(allocator, null);

    var frame_builder = Frame.builder(allocator);
    var frame = try frame_builder
        .withVm(&evm)
        .withContract(&contract)
        .withGas(1000)
        .build();
    defer frame.deinit();

    // Test: sign extend 0x7F (positive) from byte 0
    // SIGNEXTEND pops byte_index first, then value, so byte_index must be on top
    try frame.stack.append(0x7F); // value (bottom) 
    try frame.stack.append(0);    // byte_index (top)

    const interpreter: Evm.Operation.Interpreter = &evm;
    const state: Evm.Operation.State = &frame;

    _ = try evm.table.execute(0, interpreter, state, 0x0B);

    const value = try frame.stack.pop();
    try testing.expectEqual(@as(u256, 0x7F), value);
}

test "SIGNEXTEND: Extend negative byte" {
    const allocator = testing.allocator;

    var memory_db = MemoryDatabase.init(allocator);
    defer memory_db.deinit();

    const db_interface = memory_db.to_database_interface();
    var builder = Evm.EvmBuilder.init(allocator, db_interface);

    var evm = try builder.build();
    defer evm.deinit();

    const caller = [_]u8{0x11} ** 20;
    const contract_addr = [_]u8{0x11} ** 20;
    var contract = Contract.init(
        caller,
        contract_addr,
        0,
        1000,
        &[_]u8{0x0B},
        [_]u8{0} ** 32,
        &[_]u8{},
        false,
    );
    defer contract.deinit(allocator, null);

    var frame_builder = Frame.builder(allocator);
    var frame = try frame_builder
        .withVm(&evm)
        .withContract(&contract)
        .withGas(1000)
        .build();
    defer frame.deinit();

    // Test: sign extend 0xFF (negative) from byte 0
    // SIGNEXTEND pops byte_index first, then value, so byte_index must be on top
    try frame.stack.append(0xFF); // value (bottom)
    try frame.stack.append(0);    // byte_index (top)

    const interpreter: Evm.Operation.Interpreter = &evm;
    const state: Evm.Operation.State = &frame;

    _ = try evm.table.execute(0, interpreter, state, 0x0B);

    const value = try frame.stack.pop();
    // Should extend with 1s
    const expected = std.math.maxInt(u256); // All 1s
    try testing.expectEqual(expected, value);
}

test "SIGNEXTEND: Extend from higher byte position" {
    const allocator = testing.allocator;

    var memory_db = MemoryDatabase.init(allocator);
    defer memory_db.deinit();

    const db_interface = memory_db.to_database_interface();
    var builder = Evm.EvmBuilder.init(allocator, db_interface);

    var evm = try builder.build();
    defer evm.deinit();

    const caller = [_]u8{0x11} ** 20;
    const contract_addr = [_]u8{0x11} ** 20;
    var contract = Contract.init(
        caller,
        contract_addr,
        0,
        1000,
        &[_]u8{0x0B},
        [_]u8{0} ** 32,
        &[_]u8{},
        false,
    );
    defer contract.deinit(allocator, null);

    var frame_builder = Frame.builder(allocator);
    var frame = try frame_builder
        .withVm(&evm)
        .withContract(&contract)
        .withGas(1000)
        .build();
    defer frame.deinit();

    // Test: sign extend 0x00FF from byte 1 (second byte)
    // SIGNEXTEND pops byte_index first, then value, so byte_index must be on top
    try frame.stack.append(0x00FF); // value (bottom)
    try frame.stack.append(1);      // byte_index (top)

    const interpreter: Evm.Operation.Interpreter = &evm;
    const state: Evm.Operation.State = &frame;

    _ = try evm.table.execute(0, interpreter, state, 0x0B);

    const value = try frame.stack.pop();
    // Since bit 15 is 0, it's positive, no extension
    try testing.expectEqual(@as(u256, 0x00FF), value);
}

test "SIGNEXTEND: Byte position >= 31 returns value unchanged" {
    const allocator = testing.allocator;

    var memory_db = MemoryDatabase.init(allocator);
    defer memory_db.deinit();

    const db_interface = memory_db.to_database_interface();
    var builder = Evm.EvmBuilder.init(allocator, db_interface);

    var evm = try builder.build();
    defer evm.deinit();

    const caller = [_]u8{0x11} ** 20;
    const contract_addr = [_]u8{0x11} ** 20;
    var contract = Contract.init(
        caller,
        contract_addr,
        0,
        1000,
        &[_]u8{0x0B},
        [_]u8{0} ** 32,
        &[_]u8{},
        false,
    );
    defer contract.deinit(allocator, null);

    var frame_builder = Frame.builder(allocator);
    var frame = try frame_builder
        .withVm(&evm)
        .withContract(&contract)
        .withGas(1000)
        .build();
    defer frame.deinit();

    // Test: byte position >= 31 returns original value
    const test_value = 0x123456789ABCDEF;
    // SIGNEXTEND pops byte_index first, then value, so byte_index must be on top
    try frame.stack.append(test_value); // value (bottom)
    try frame.stack.append(31);         // byte_index (top)

    const interpreter: Evm.Operation.Interpreter = &evm;
    const state: Evm.Operation.State = &frame;

    _ = try evm.table.execute(0, interpreter, state, 0x0B);

    const value = try frame.stack.pop();
    try testing.expectEqual(@as(u256, test_value), value);
}

// ============================
// Gas consumption tests
// ============================

test "Arithmetic opcodes: Gas consumption" {
    const allocator = testing.allocator;

    var memory_db = MemoryDatabase.init(allocator);
    defer memory_db.deinit();

    const db_interface = memory_db.to_database_interface();
    var builder = Evm.EvmBuilder.init(allocator, db_interface);

    var evm = try builder.build();
    defer evm.deinit();

    const test_cases = [_]struct {
        opcode: u8,
        expected_gas: u64,
        setup: *const fn (*Frame) anyerror!void,
    }{
        .{
            .opcode = 0x01,
            .expected_gas = 3,
            .setup = struct { // ADD
                fn setup(frame: *Frame) !void {
                    try frame.stack.append(5);
                    try frame.stack.append(10);
                }
            }.setup,
        },
        .{
            .opcode = 0x02,
            .expected_gas = 5,
            .setup = struct { // MUL
                fn setup(frame: *Frame) !void {
                    try frame.stack.append(5);
                    try frame.stack.append(10);
                }
            }.setup,
        },
        .{
            .opcode = 0x08,
            .expected_gas = 8,
            .setup = struct { // ADDMOD
                fn setup(frame: *Frame) !void {
<<<<<<< HEAD
                    try frame.stack.append(8);
                    try frame.stack.append(10);
                    try frame.stack.append(10);
=======
                    // ADDMOD pops modulus first, then second addend, then first addend
                    try frame.stack.append(8);  // modulus (bottom)
                    try frame.stack.append(10); // second addend (middle)
                    try frame.stack.append(10); // first addend (top)
>>>>>>> 64398bac
                }
            }.setup,
        },
    };

    for (test_cases) |tc| {
        const caller = [_]u8{0x11} ** 20;
        const contract_addr = [_]u8{0x11} ** 20;
        var contract = Contract.init(
            caller,
            contract_addr,
            0,
            1000,
            &[_]u8{tc.opcode},
            [_]u8{0} ** 32,
            &[_]u8{},
            false,
        );
        defer contract.deinit(allocator, null);

        var frame_builder = Frame.builder(allocator);
        var frame = try frame_builder
            .withVm(&evm)
            .withContract(&contract)
            .withGas(1000)
            .build();
        defer frame.deinit();

        try tc.setup(&frame);

        const gas_before = frame.gas_remaining;
        const interpreter: Evm.Operation.Interpreter = &evm;
        const state: Evm.Operation.State = &frame;

        _ = try evm.table.execute(0, interpreter, state, tc.opcode);
        const gas_used = gas_before - frame.gas_remaining;

        try testing.expectEqual(tc.expected_gas, gas_used);
    }
}

// ============================
// Stack underflow tests
// ============================

test "Arithmetic opcodes: Stack underflow" {
    const allocator = testing.allocator;

    var memory_db = MemoryDatabase.init(allocator);
    defer memory_db.deinit();

    const db_interface = memory_db.to_database_interface();
    var builder = Evm.EvmBuilder.init(allocator, db_interface);

    var evm = try builder.build();
    defer evm.deinit();

    const binary_ops = [_]u8{ 0x01, 0x02, 0x03, 0x04, 0x05, 0x06, 0x07 }; // ADD, MUL, SUB, DIV, SDIV, MOD, SMOD
    const ternary_ops = [_]u8{ 0x08, 0x09 }; // ADDMOD, MULMOD

    // Test binary operations with empty stack
    for (binary_ops) |opcode| {
        const caller = [_]u8{0x11} ** 20;
        const contract_addr = [_]u8{0x11} ** 20;
        var contract = Contract.init(
            caller,
            contract_addr,
            0,
            1000,
            &[_]u8{opcode},
            [_]u8{0} ** 32,
            &[_]u8{},
            false,
        );
        defer contract.deinit(allocator, null);

        var frame_builder = Frame.builder(allocator);
        var frame = try frame_builder
            .withVm(&evm)
            .withContract(&contract)
            .withGas(1000)
            .build();
        defer frame.deinit();

        const interpreter: Evm.Operation.Interpreter = &evm;
        const state: Evm.Operation.State = &frame;

        // Empty stack
        const result = evm.table.execute(0, interpreter, state, opcode);
        try testing.expectError(ExecutionError.Error.StackUnderflow, result);

        // Only one item
        try frame.stack.append(10);
        const result2 = evm.table.execute(0, interpreter, state, opcode);
        try testing.expectError(ExecutionError.Error.StackUnderflow, result2);
    }

    // Test ternary operations
    for (ternary_ops) |opcode| {
        const caller = [_]u8{0x11} ** 20;
        const contract_addr = [_]u8{0x11} ** 20;
        var contract = Contract.init(
            caller,
            contract_addr,
            0,
            1000,
            &[_]u8{opcode},
            [_]u8{0} ** 32,
            &[_]u8{},
            false,
        );
        defer contract.deinit(allocator, null);

        var frame_builder = Frame.builder(allocator);
        var frame = try frame_builder
            .withVm(&evm)
            .withContract(&contract)
            .withGas(1000)
            .build();
        defer frame.deinit();

        const interpreter: Evm.Operation.Interpreter = &evm;
        const state: Evm.Operation.State = &frame;

        // Only two items (need three)
        try frame.stack.append(10);
        try frame.stack.append(20);
        const result = evm.table.execute(0, interpreter, state, opcode);
        try testing.expectError(ExecutionError.Error.StackUnderflow, result);
    }
}<|MERGE_RESOLUTION|>--- conflicted
+++ resolved
@@ -394,10 +394,7 @@
     defer frame.deinit();
 
     // Test basic subtraction: 10 - 5 = 5
-<<<<<<< HEAD
-=======
     // SUB calculates top - second, so we need [5, 10] with 10 on top
->>>>>>> 64398bac
     try frame.stack.append(5);
     try frame.stack.append(10);
 
@@ -444,15 +441,10 @@
         .build();
     defer frame.deinit();
 
-<<<<<<< HEAD
-    // Test underflow: 0 - 1 = MAX
-=======
     // Test underflow: 1 - 2 = MAX (wraps around)
     // SUB calculates top - second, so we need [2, 1] with 1 on top
     try frame.stack.append(2);
->>>>>>> 64398bac
     try frame.stack.append(1);
-    try frame.stack.append(0);
 
     const interpreter: Evm.Operation.Interpreter = &evm;
     const state: Evm.Operation.State = &frame;
@@ -502,14 +494,9 @@
     defer frame.deinit();
 
     // Test basic division: 20 / 5 = 4
-<<<<<<< HEAD
-    try frame.stack.append(5);
-    try frame.stack.append(20);
-=======
     // DIV pops dividend first, then divisor, so dividend must be on top
-    try frame.stack.append(5);  // divisor (bottom)
+    try frame.stack.append(5); // divisor (bottom)
     try frame.stack.append(20); // dividend (top)
->>>>>>> 64398bac
 
     const interpreter: Evm.Operation.Interpreter = &evm;
     const state: Evm.Operation.State = &frame;
@@ -556,7 +543,7 @@
 
     // Test division by zero: 100 / 0 = 0
     // DIV pops dividend first, then divisor, so dividend must be on top
-    try frame.stack.append(0);   // divisor (bottom)
+    try frame.stack.append(0); // divisor (bottom)
     try frame.stack.append(100); // dividend (top)
 
     const interpreter: Evm.Operation.Interpreter = &evm;
@@ -603,14 +590,9 @@
     defer frame.deinit();
 
     // Test truncation: 7 / 3 = 2 (not 2.33...)
-<<<<<<< HEAD
-    try frame.stack.append(3);
-    try frame.stack.append(7);
-=======
     // DIV pops dividend first, then divisor, so dividend must be on top
     try frame.stack.append(3); // divisor (bottom)
     try frame.stack.append(7); // dividend (top)
->>>>>>> 64398bac
 
     const interpreter: Evm.Operation.Interpreter = &evm;
     const state: Evm.Operation.State = &frame;
@@ -659,16 +641,10 @@
         .build();
     defer frame.deinit();
 
-<<<<<<< HEAD
-    // Test positive division: 5 / 20 = 0 (corrected stack order)
-    try frame.stack.append(20);
-    try frame.stack.append(5);
-=======
     // Test positive division: 20 / 5 = 4
     // SDIV pops dividend first, then divisor, so dividend must be on top
-    try frame.stack.append(5);  // divisor (bottom)
+    try frame.stack.append(5); // divisor (bottom)
     try frame.stack.append(20); // dividend (top)
->>>>>>> 64398bac
 
     const interpreter: Evm.Operation.Interpreter = &evm;
     const state: Evm.Operation.State = &frame;
@@ -676,7 +652,7 @@
     _ = try evm.table.execute(0, interpreter, state, 0x05);
 
     const value = try frame.stack.pop();
-    try testing.expectEqual(@as(u256, 0), value);
+    try testing.expectEqual(@as(u256, 4), value);
 }
 
 test "SDIV: Signed division negative" {
@@ -713,11 +689,11 @@
         .build();
     defer frame.deinit();
 
-    // Test negative division: 5 / (-20) = 0 (corrected stack order)
+    // Test negative division: -20 / 5 = -4
     // In two's complement: -20 = MAX - 19
     // SDIV pops dividend first, then divisor, so dividend must be on top
     const neg_20 = std.math.maxInt(u256) - 19;
-    try frame.stack.append(5);      // divisor (bottom)
+    try frame.stack.append(5); // divisor (bottom)
     try frame.stack.append(neg_20); // dividend (top)
 
     const interpreter: Evm.Operation.Interpreter = &evm;
@@ -726,7 +702,8 @@
     _ = try evm.table.execute(0, interpreter, state, 0x05);
 
     const value = try frame.stack.pop();
-    try testing.expectEqual(@as(u256, 0), value); // 5 / (-20) = 0
+    const expected = std.math.maxInt(u256) - 3; // -4 in two's complement
+    try testing.expectEqual(expected, value);
 }
 
 test "SDIV: Division by zero returns zero" {
@@ -765,7 +742,7 @@
 
     // Test division by zero
     // SDIV pops dividend first, then divisor, so dividend must be on top
-    try frame.stack.append(0);   // divisor (bottom)
+    try frame.stack.append(0); // divisor (bottom)
     try frame.stack.append(100); // dividend (top)
 
     const interpreter: Evm.Operation.Interpreter = &evm;
@@ -811,11 +788,11 @@
         .build();
     defer frame.deinit();
 
-    // Test (-1) / MIN_I256 = 0 (corrected stack order)
+    // Test MIN / -1 = MIN (special case)
     const min_i256 = @as(u256, 1) << 255; // -2^255 in two's complement
     const neg_1 = std.math.maxInt(u256); // -1 in two's complement
     // SDIV pops dividend first, then divisor, so dividend must be on top
-    try frame.stack.append(neg_1);    // divisor (bottom)
+    try frame.stack.append(neg_1); // divisor (bottom)
     try frame.stack.append(min_i256); // dividend (top)
 
     const interpreter: Evm.Operation.Interpreter = &evm;
@@ -824,7 +801,7 @@
     _ = try evm.table.execute(0, interpreter, state, 0x05);
 
     const value = try frame.stack.pop();
-    try testing.expectEqual(@as(u256, 0), value); // (-1) / MIN_I256 = 0
+    try testing.expectEqual(min_i256, value);
 }
 
 // ============================
@@ -866,14 +843,9 @@
     defer frame.deinit();
 
     // Test basic modulo: 17 % 5 = 2
-<<<<<<< HEAD
-    try frame.stack.append(5);
-    try frame.stack.append(17);
-=======
     // MOD pops dividend first, then divisor, so dividend must be on top
-    try frame.stack.append(5);  // divisor (bottom)
+    try frame.stack.append(5); // divisor (bottom)
     try frame.stack.append(17); // dividend (top)
->>>>>>> 64398bac
 
     const interpreter: Evm.Operation.Interpreter = &evm;
     const state: Evm.Operation.State = &frame;
@@ -919,14 +891,9 @@
     defer frame.deinit();
 
     // Test modulo by zero: 100 % 0 = 0
-<<<<<<< HEAD
-    try frame.stack.append(0);
-    try frame.stack.append(100);
-=======
     // MOD pops dividend first, then divisor, so dividend must be on top
-    try frame.stack.append(0);   // divisor (bottom)
+    try frame.stack.append(0); // divisor (bottom)
     try frame.stack.append(100); // dividend (top)
->>>>>>> 64398bac
 
     const interpreter: Evm.Operation.Interpreter = &evm;
     const state: Evm.Operation.State = &frame;
@@ -975,16 +942,10 @@
         .build();
     defer frame.deinit();
 
-<<<<<<< HEAD
-    // Test positive modulo: 5 % 17 = 5 (corrected stack order)
-    try frame.stack.append(17);
-    try frame.stack.append(5);
-=======
     // Test positive modulo: 17 % 5 = 2
     // SMOD pops dividend first, then divisor, so dividend must be on top
-    try frame.stack.append(5);  // divisor (bottom)
+    try frame.stack.append(5); // divisor (bottom)
     try frame.stack.append(17); // dividend (top)
->>>>>>> 64398bac
 
     const interpreter: Evm.Operation.Interpreter = &evm;
     const state: Evm.Operation.State = &frame;
@@ -992,7 +953,7 @@
     _ = try evm.table.execute(0, interpreter, state, 0x07);
 
     const value = try frame.stack.pop();
-    try testing.expectEqual(@as(u256, 5), value);
+    try testing.expectEqual(@as(u256, 2), value);
 }
 
 test "SMOD: Signed modulo negative" {
@@ -1029,10 +990,10 @@
         .build();
     defer frame.deinit();
 
-    // Test negative modulo: 5 % (-17) = 5 (corrected stack order)
+    // Test negative modulo: -17 % 5 = -2
     const neg_17 = std.math.maxInt(u256) - 16;
     // SMOD pops dividend first, then divisor, so dividend must be on top
-    try frame.stack.append(5);      // divisor (bottom)
+    try frame.stack.append(5); // divisor (bottom)
     try frame.stack.append(neg_17); // dividend (top)
 
     const interpreter: Evm.Operation.Interpreter = &evm;
@@ -1041,7 +1002,8 @@
     _ = try evm.table.execute(0, interpreter, state, 0x07);
 
     const value = try frame.stack.pop();
-    try testing.expectEqual(@as(u256, 5), value); // 5 % (-17) = 5
+    const expected = std.math.maxInt(u256) - 1; // -2 in two's complement
+    try testing.expectEqual(expected, value);
 }
 
 // ============================
@@ -1083,16 +1045,10 @@
     defer frame.deinit();
 
     // Test: (10 + 10) % 8 = 4
-<<<<<<< HEAD
-    try frame.stack.append(8);
-    try frame.stack.append(10);
-    try frame.stack.append(10);
-=======
     // ADDMOD pops modulus first, then second addend, then first addend
-    try frame.stack.append(8);  // modulus (bottom)
+    try frame.stack.append(8); // modulus (bottom)
     try frame.stack.append(10); // second addend (middle)
     try frame.stack.append(10); // first addend (top)
->>>>>>> 64398bac
 
     const interpreter: Evm.Operation.Interpreter = &evm;
     const state: Evm.Operation.State = &frame;
@@ -1138,16 +1094,10 @@
     defer frame.deinit();
 
     // Test: (10 + 10) % 0 = 0
-<<<<<<< HEAD
-    try frame.stack.append(0);
-    try frame.stack.append(10);
-    try frame.stack.append(10);
-=======
     // ADDMOD pops modulus first, then second addend, then first addend
-    try frame.stack.append(0);  // modulus (bottom)
+    try frame.stack.append(0); // modulus (bottom)
     try frame.stack.append(10); // second addend (middle)
     try frame.stack.append(10); // first addend (top)
->>>>>>> 64398bac
 
     const interpreter: Evm.Operation.Interpreter = &evm;
     const state: Evm.Operation.State = &frame;
@@ -1194,16 +1144,10 @@
 
     // Test with values that would overflow u256
     const max = std.math.maxInt(u256);
-<<<<<<< HEAD
-    try frame.stack.append(10); // modulus (pushed first, popped first)
-    try frame.stack.append(max); // second addend (pushed second, popped second)
-    try frame.stack.append(max); // first addend (pushed third, popped third)
-=======
     // ADDMOD pops modulus first, then second addend, then first addend
-    try frame.stack.append(10);  // modulus (bottom)
+    try frame.stack.append(10); // modulus (bottom)
     try frame.stack.append(max); // second addend (middle)
     try frame.stack.append(max); // first addend (top)
->>>>>>> 64398bac
 
     const interpreter: Evm.Operation.Interpreter = &evm;
     const state: Evm.Operation.State = &frame;
@@ -1256,16 +1200,10 @@
     defer frame.deinit();
 
     // Test: (10 * 10) % 8 = 4
-<<<<<<< HEAD
-    try frame.stack.append(8);
-    try frame.stack.append(10);
-    try frame.stack.append(10);
-=======
     // MULMOD pops modulus first, then second factor, then first factor
-    try frame.stack.append(8);  // modulus (bottom)
+    try frame.stack.append(8); // modulus (bottom)
     try frame.stack.append(10); // second factor (middle)
     try frame.stack.append(10); // first factor (top)
->>>>>>> 64398bac
 
     const interpreter: Evm.Operation.Interpreter = &evm;
     const state: Evm.Operation.State = &frame;
@@ -1312,16 +1250,10 @@
 
     // Test with values that would overflow u256
     const large = @as(u256, 1) << 200;
-<<<<<<< HEAD
-    try frame.stack.append(100);
-    try frame.stack.append(large);
-    try frame.stack.append(large);
-=======
     // MULMOD pops modulus first, then second factor, then first factor
-    try frame.stack.append(100);  // modulus (bottom)
+    try frame.stack.append(100); // modulus (bottom)
     try frame.stack.append(large); // second factor (middle)
     try frame.stack.append(large); // first factor (top)
->>>>>>> 64398bac
 
     const interpreter: Evm.Operation.Interpreter = &evm;
     const state: Evm.Operation.State = &frame;
@@ -1372,14 +1304,9 @@
     defer frame.deinit();
 
     // Test: 2^8 = 256
-<<<<<<< HEAD
-    try frame.stack.append(8);
-    try frame.stack.append(2);
-=======
     // EXP pops base first, then exponent, so base must be on top
     try frame.stack.append(8); // exponent (bottom)
     try frame.stack.append(2); // base (top)
->>>>>>> 64398bac
 
     const interpreter: Evm.Operation.Interpreter = &evm;
     const state: Evm.Operation.State = &frame;
@@ -1425,14 +1352,9 @@
     defer frame.deinit();
 
     // Test: 100^0 = 1
-<<<<<<< HEAD
-    try frame.stack.append(0);
-    try frame.stack.append(100);
-=======
     // EXP pops base first, then exponent, so base must be on top
-    try frame.stack.append(0);   // exponent (bottom)
+    try frame.stack.append(0); // exponent (bottom)
     try frame.stack.append(100); // base (top)
->>>>>>> 64398bac
 
     const interpreter: Evm.Operation.Interpreter = &evm;
     const state: Evm.Operation.State = &frame;
@@ -1478,14 +1400,9 @@
     defer frame.deinit();
 
     // Test: 0^10 = 0
-<<<<<<< HEAD
-    try frame.stack.append(10);
-    try frame.stack.append(0);
-=======
     // EXP pops base first, then exponent, so base must be on top
     try frame.stack.append(10); // exponent (bottom)
-    try frame.stack.append(0);  // base (top)
->>>>>>> 64398bac
+    try frame.stack.append(0); // base (top)
 
     const interpreter: Evm.Operation.Interpreter = &evm;
     const state: Evm.Operation.State = &frame;
@@ -1531,14 +1448,9 @@
     defer frame.deinit();
 
     // Test with large exponent
-<<<<<<< HEAD
-    try frame.stack.append(0x10000); // Large exponent
-    try frame.stack.append(2);
-=======
     // EXP pops base first, then exponent, so base must be on top
     try frame.stack.append(0x10000); // exponent (bottom)
-    try frame.stack.append(2);       // base (top)
->>>>>>> 64398bac
+    try frame.stack.append(2); // base (top)
 
     const gas_before = frame.gas_remaining;
     const interpreter: Evm.Operation.Interpreter = &evm;
@@ -1593,8 +1505,8 @@
 
     // Test: sign extend 0x7F (positive) from byte 0
     // SIGNEXTEND pops byte_index first, then value, so byte_index must be on top
-    try frame.stack.append(0x7F); // value (bottom) 
-    try frame.stack.append(0);    // byte_index (top)
+    try frame.stack.append(0x7F); // value (bottom)
+    try frame.stack.append(0); // byte_index (top)
 
     const interpreter: Evm.Operation.Interpreter = &evm;
     const state: Evm.Operation.State = &frame;
@@ -1642,7 +1554,7 @@
     // Test: sign extend 0xFF (negative) from byte 0
     // SIGNEXTEND pops byte_index first, then value, so byte_index must be on top
     try frame.stack.append(0xFF); // value (bottom)
-    try frame.stack.append(0);    // byte_index (top)
+    try frame.stack.append(0); // byte_index (top)
 
     const interpreter: Evm.Operation.Interpreter = &evm;
     const state: Evm.Operation.State = &frame;
@@ -1692,7 +1604,7 @@
     // Test: sign extend 0x00FF from byte 1 (second byte)
     // SIGNEXTEND pops byte_index first, then value, so byte_index must be on top
     try frame.stack.append(0x00FF); // value (bottom)
-    try frame.stack.append(1);      // byte_index (top)
+    try frame.stack.append(1); // byte_index (top)
 
     const interpreter: Evm.Operation.Interpreter = &evm;
     const state: Evm.Operation.State = &frame;
@@ -1742,7 +1654,7 @@
     const test_value = 0x123456789ABCDEF;
     // SIGNEXTEND pops byte_index first, then value, so byte_index must be on top
     try frame.stack.append(test_value); // value (bottom)
-    try frame.stack.append(31);         // byte_index (top)
+    try frame.stack.append(31); // byte_index (top)
 
     const interpreter: Evm.Operation.Interpreter = &evm;
     const state: Evm.Operation.State = &frame;
@@ -1799,16 +1711,10 @@
             .expected_gas = 8,
             .setup = struct { // ADDMOD
                 fn setup(frame: *Frame) !void {
-<<<<<<< HEAD
-                    try frame.stack.append(8);
-                    try frame.stack.append(10);
-                    try frame.stack.append(10);
-=======
                     // ADDMOD pops modulus first, then second addend, then first addend
-                    try frame.stack.append(8);  // modulus (bottom)
+                    try frame.stack.append(8); // modulus (bottom)
                     try frame.stack.append(10); // second addend (middle)
                     try frame.stack.append(10); // first addend (top)
->>>>>>> 64398bac
                 }
             }.setup,
         },
