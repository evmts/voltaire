--- conflicted
+++ resolved
@@ -71,15 +71,9 @@
         init_result.output,
     });
 
-<<<<<<< HEAD
-    // Check if init code execution was successful
-    if (init_result.status != .Success) {
-        Log.debug("create_contract_internal: Init code failed with status: {}", .{init_result.status});
-=======
     // Check if init code reverted
     if (init_result.status == .Revert) {
         Log.debug("create_contract_internal: Init code reverted, contract creation failed", .{});
->>>>>>> 64398bac
         return CreateResult.init_failure(init_result.gas_left, init_result.output);
     }
 
